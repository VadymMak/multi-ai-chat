from __future__ import annotations

import logging
import os
import traceback
from contextlib import asynccontextmanager
from typing import Any, Dict

from dotenv import load_dotenv
from fastapi import FastAPI, Request
from fastapi.middleware.cors import CORSMiddleware
from fastapi.responses import JSONResponse
from fastapi.exceptions import RequestValidationError
from starlette.exceptions import HTTPException as StarletteHTTPException



# ───────────────────── .env & logging ─────────────────────
load_dotenv()
logging.basicConfig(level=logging.INFO)
logger = logging.getLogger("app")

# DB init (ensures all tables exist, including CanonItem)
from app.memory.db import init_db, DATABASE_URL


# ──────────────────── App lifespan hook ───────────────────
@asynccontextmanager
async def lifespan(app: FastAPI):
    try:
        logger.info(f"Initializing database… URL={DATABASE_URL}")
        init_db()
        # Create superuser on startup if configured
        await create_superuser()
        yield
    finally:
        # No special shutdown needed; sessions are request-scoped
        pass


# ────────────────────── FastAPI app ───────────────────────
app = FastAPI(
    title="Multi LLM Assistant",
    description=(
        "API for crypto market trading with LLM, YouTube data, file uploads, "
        "and sentiment analytics"
    ),
    version="1.0.0",
    lifespan=lifespan,
<<<<<<< HEAD
    redirect_slashes=False,  # Disable automatic trailing slash redirects for CORS
=======
    redirect_slashes=False,
>>>>>>> c7c3b7ed
)

# ──────────────────── CORS configuration ──────────────────
# Allow multiple origins via env: CORS_ORIGINS="http://localhost:3000,https://example.com"
raw_origins = os.getenv("CORS_ORIGINS", "http://localhost:3000").strip()
allow_origins = [o.strip() for o in raw_origins.split(",") if o.strip()]
# Support wildcard explicitly if requested
if allow_origins == ["*"]:
    logger.info("CORS allow_origins: * (all)")
else:
    logger.info(f"CORS allow_origins: {allow_origins}")

app.add_middleware(
    CORSMiddleware,
    allow_origins=allow_origins if allow_origins != ["*"] else ["*"],
    allow_credentials=True,
    allow_methods=["*"],
    allow_headers=["*"],
)


# ─────────────── Global JSON error handlers ───────────────
@app.exception_handler(StarletteHTTPException)
async def http_exception_handler(request: Request, exc: StarletteHTTPException):
    return JSONResponse(
        status_code=exc.status_code,
        content={
            "detail": exc.detail if isinstance(exc.detail, str) else "HTTP error",
            "path": request.url.path,
        },
    )


def _sanitize_pydantic_errors(errors: Any) -> list[Dict[str, Any]]:
    """
    Convert Pydantic/Starlette validation errors into JSON-serializable dictionaries.
    Avoid putting non-serializable objects (e.g., raw Exceptions) into the payload.
    """
    out: list[dict] = []
    if not isinstance(errors, list):
        return out

    for e in errors:
        if not isinstance(e, dict):
            continue
        item: Dict[str, Any] = {
            "loc": e.get("loc"),
            "msg": e.get("msg"),
            "type": e.get("type"),
        }
        # Optional: include input only if it's simple/serializable
        if "input" in e:
            try:
                val = e.get("input")
                item["input"] = val if isinstance(val, (str, int, float, bool, type(None))) else str(val)
            except Exception:
                item["input"] = None

        # Sanitize ctx (can contain raw Exception objects)
        ctx = e.get("ctx")
        if isinstance(ctx, dict):
            safe_ctx: Dict[str, Any] = {}
            for k, v in ctx.items():
                if isinstance(v, (str, int, float, bool, type(None))):
                    safe_ctx[k] = v
                else:
                    safe_ctx[k] = str(v)
            if safe_ctx:
                item["ctx"] = safe_ctx

        out.append(item)
    return out


@app.exception_handler(RequestValidationError)
async def validation_exception_handler(request: Request, exc: RequestValidationError):
    errors = _sanitize_pydantic_errors(exc.errors())
    return JSONResponse(
        status_code=422,
        content={
            "detail": "Validation error",
            "errors": errors,
            "path": request.url.path,
        },
    )


@app.exception_handler(Exception)
async def unhandled_exception_handler(request: Request, exc: Exception):
    logger.exception("Unhandled exception at %s %s", request.method, request.url.path)
    traceback.print_exc()
    return JSONResponse(
        status_code=500,
        content={
            "detail": f"Internal server error: {type(exc).__name__}",
            "path": request.url.path,
        },
    )


# ─────────────────────── Routers ──────────────────────────
# Keep imports after app creation to avoid circulars during startup
from app.routers import (  # noqa: E402
    ask,
    ask_ai_to_ai,
    ask_ai_to_ai_turn,
    youtube,
    chat,
    projects,
    audit,
    roles,
    balance,
    debate,
    init,
    auth,
    api_keys,
    admin,
)

# Optional routers (guarded so startup doesn't crash if missing)
try:
    from app.routers.upload_file import router as upload_router  # type: ignore  # noqa: E402
    logger.info("Loaded optional router: upload_file")
except Exception as e:
    upload_router = None  # type: ignore
    logger.info(f"Optional router 'upload_file' not available: {e}")

try:
    from app.routers.prompt_template import router as prompt_template_router  # type: ignore  # noqa: E402
    logger.info("Loaded optional router: prompt_template")
except Exception as e:
    prompt_template_router = None  # type: ignore
    logger.info(f"Optional router 'prompt_template' not available: {e}")

# Single API prefix for everything
app.include_router(init.router, prefix="/api")
app.include_router(auth.router, prefix="/api")
app.include_router(api_keys.router, prefix="/api")
app.include_router(admin.router, prefix="/api")
app.include_router(ask.router, prefix="/api")
app.include_router(ask_ai_to_ai.router, prefix="/api")
app.include_router(ask_ai_to_ai_turn.router, prefix="/api")
app.include_router(youtube.router, prefix="/api")
if upload_router:
    app.include_router(upload_router, prefix="/api")
if prompt_template_router:
    app.include_router(prompt_template_router, prefix="/api")
app.include_router(chat.router, prefix="/api")
app.include_router(projects.router, prefix="/api")
app.include_router(audit.router, prefix="/api")
app.include_router(roles.router, prefix="/api")
app.include_router(balance.router, prefix="/api")
app.include_router(debate.router, prefix="/api")

# ───────────────────── Runtime config (safe) ──────────────
from app.config.settings import settings  # noqa: E402
from app.config.model_registry import MODEL_REGISTRY  # noqa: E402


def _resolve_key_for_model_name(name: str | None) -> str | None:
    if not name:
        return None
    for k, v in MODEL_REGISTRY.items():
        if v.get("model") == name:
            return k
    return None


@app.get("/api/config")
def read_config():
    # NEVER return secrets; only presence flags + non-sensitive config
    return {
        "env": {
            "OPENAI_API_KEY_present": bool(os.getenv("OPENAI_API_KEY")),
            "ANTHROPIC_API_KEY_present": bool(os.getenv("ANTHROPIC_API_KEY")),
            "YOUTUBE_API_KEY_present": bool(os.getenv("YOUTUBE_API_KEY")),
            "BACKEND_URL": os.getenv("BACKEND_URL"),
        },
        "cors": {
            "allow_origins": allow_origins,
        },
        "models": {
            "default_registry_key": settings.DEFAULT_MODEL,
            "default_registry_entry": MODEL_REGISTRY.get(settings.DEFAULT_MODEL),

            "openai_default_model_name": settings.OPENAI_DEFAULT_MODEL,
            "openai_default_registry_key": _resolve_key_for_model_name(settings.OPENAI_DEFAULT_MODEL),

            "openai_fallback_model_name": settings.OPENAI_FALLBACK_MODEL,
            "openai_fallback_registry_key": _resolve_key_for_model_name(settings.OPENAI_FALLBACK_MODEL),

            "anthropic_default_model_name": settings.ANTHROPIC_DEFAULT_MODEL,
            "anthropic_default_registry_key": _resolve_key_for_model_name(settings.ANTHROPIC_DEFAULT_MODEL),

            "anthropic_fallback_model_name": settings.ANTHROPIC_FALLBACK_MODEL,
            "anthropic_fallback_registry_key": _resolve_key_for_model_name(settings.ANTHROPIC_FALLBACK_MODEL),
        },
        "features": {
            "ENABLE_YT_IN_CHAT": settings.ENABLE_YT_IN_CHAT,
            "YT_SEARCH_MAX_RESULTS": settings.YT_SEARCH_MAX_RESULTS,
            "YT_SEARCH_TIMEOUT": settings.YT_SEARCH_TIMEOUT,
            "ENABLE_CANON": settings.ENABLE_CANON,
            "MEMORY_SUMMARY_BUDGET_TOKENS": settings.MEMORY_SUMMARY_BUDGET_TOKENS,
        },
        "registry_size": len(MODEL_REGISTRY),
    }


@app.get("/api/config/models")
def list_models():
    return {"keys": sorted(MODEL_REGISTRY.keys())}


# ───────────────────── Utility endpoints ───────────────────
@app.get("/")
def read_root():
    return {"message": "Crypto Trading LLM API is running"}


@app.get("/health")
async def health_check():
    return {"status": "healthy"}


# ──────────────── Superuser creation on startup ───────────
async def create_superuser():
    """Create superuser if configured and doesn't exist"""
    if not settings.SUPERUSER_EMAIL or not settings.SUPERUSER_PASSWORD:
        logger.info("⚠️ No SUPERUSER_EMAIL/SUPERUSER_PASSWORD configured - skipping superuser creation")
        return
    
    from app.memory.db import SessionLocal
    from app.memory.models import User
    from passlib.hash import bcrypt
    from datetime import datetime
    
    db = SessionLocal()
    try:
        # Check if superuser exists
        existing = db.query(User).filter(User.email == settings.SUPERUSER_EMAIL).first()
        if existing:
            logger.info(f"✅ Superuser already exists: {settings.SUPERUSER_EMAIL}")
            return
        
        # Create superuser
        superuser = User(
            email=settings.SUPERUSER_EMAIL,
            username=settings.SUPERUSER_USERNAME,
            password_hash=bcrypt.hash(settings.SUPERUSER_PASSWORD),
            status="active",
            is_superuser=True,
            is_active=True,
            trial_ends_at=None,  # Superuser doesn't need trial
            subscription_ends_at=None
        )
        
        db.add(superuser)
        db.commit()
        
        logger.info(f"✅ Superuser created: {settings.SUPERUSER_EMAIL}")
        logger.info(f"   Username: {settings.SUPERUSER_USERNAME}")
        logger.info(f"   Password: *** (from SUPERUSER_PASSWORD env var)")
        
    except Exception as e:
        logger.error(f"❌ Error creating superuser: {e}")
        db.rollback()
    finally:
        db.close()<|MERGE_RESOLUTION|>--- conflicted
+++ resolved
@@ -30,11 +30,21 @@
     try:
         logger.info(f"Initializing database… URL={DATABASE_URL}")
         init_db()
+        
         # Create superuser on startup if configured
         await create_superuser()
+        
+        # 🌱 Seed database with default data
+        try:
+            from app.seed import run_seed
+            run_seed()
+        except Exception as e:
+            logger.error(f"❌ Failed to seed database: {e}")
+            import traceback
+            traceback.print_exc()
+        
         yield
     finally:
-        # No special shutdown needed; sessions are request-scoped
         pass
 
 
@@ -47,11 +57,7 @@
     ),
     version="1.0.0",
     lifespan=lifespan,
-<<<<<<< HEAD
-    redirect_slashes=False,  # Disable automatic trailing slash redirects for CORS
-=======
     redirect_slashes=False,
->>>>>>> c7c3b7ed
 )
 
 # ──────────────────── CORS configuration ──────────────────
