--- conflicted
+++ resolved
@@ -5,7 +5,7 @@
 from pydantic import BaseModel
 from typing import Optional, List
 
-router = APIRouter(tags=["roles"])
+router = APIRouter(prefix="/roles", tags=["roles"])
 
 
 class RoleCreate(BaseModel):
@@ -27,18 +27,14 @@
         from_attributes = True
 
 
-<<<<<<< HEAD
-@router.get("/roles", response_model=List[RoleResponse])
-=======
 @router.get("", response_model=List[RoleResponse])
->>>>>>> c7c3b7ed
 async def list_roles(db: Session = Depends(get_db)):
     """List all roles/assistants"""
     roles = db.query(Role).order_by(Role.id.desc()).all()
     return roles
 
 
-@router.get("/roles/{role_id}", response_model=RoleResponse)
+@router.get("/{role_id}", response_model=RoleResponse)
 async def get_role(role_id: int, db: Session = Depends(get_db)):
     """Get specific role"""
     role = db.query(Role).filter(Role.id == role_id).first()
@@ -47,11 +43,7 @@
     return role
 
 
-<<<<<<< HEAD
-@router.post("/roles", response_model=RoleResponse)
-=======
 @router.post("", response_model=RoleResponse)
->>>>>>> c7c3b7ed
 async def create_role(role: RoleCreate, db: Session = Depends(get_db)):
     """Create new role/assistant"""
     # Check if role with same name exists
@@ -69,7 +61,7 @@
     return db_role
 
 
-@router.put("/roles/{role_id}", response_model=RoleResponse)
+@router.put("/{role_id}", response_model=RoleResponse)
 async def update_role(
     role_id: int, 
     role: RoleUpdate, 
@@ -95,7 +87,7 @@
     return db_role
 
 
-@router.delete("/roles/{role_id}")
+@router.delete("/{role_id}")
 async def delete_role(role_id: int, db: Session = Depends(get_db)):
     """Delete role"""
     db_role = db.query(Role).filter(Role.id == role_id).first()
